--- conflicted
+++ resolved
@@ -1,5 +1,6 @@
 # -*- coding: utf-8 -*-
 import abc
+import multiprocessing
 import numpy
 import ome_types
 import threading
@@ -107,8 +108,6 @@
             file_path = Path(file_path)
         self._file_path = file_path
 
-<<<<<<< HEAD
-=======
         self._max_workers = (
             max_workers
             if max_workers is not None
@@ -118,7 +117,6 @@
         # Create an thread lock for the object
         self._lock = threading.Lock()
 
->>>>>>> 528f93f4
     def __setitem__(self, keys: typing.Union[list, tuple], values: numpy.ndarray):
         raise NotImplementedError(
             "Cannot set values for {} class.".format(self.__class__.__name__)
